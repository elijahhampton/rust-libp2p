## 0.48.1
- Allow whitelisting topics for metrics to ensure metrics are recorded correctly for these topics.
  See [PR 5895](https://github.com/libp2p/rust-libp2p/pull/5895)

- Improve `max_messages_per_rpc` consistency by ensuring RPC control messages also adhere to the existing limits.
  See [PR 5826](https://github.com/libp2p/rust-libp2p/pull/5826)

<<<<<<< HEAD
- Adds functions to ConfigBuilder interface allowing modification of mesh-n-* params and max transmit sizes per topic. Modifies behaviour.rs, GossipsubCodec, ProtocolConfig to use new config defaults and methods to check values against topics.
  See [PR 5868](https://github.com/libp2p/rust-libp2p/pull/5868)
=======
- Respect already received IDONTWANT messages when handling IWANT.
  See [PR 5901](https://github.com/libp2p/rust-libp2p/pull/5901)
>>>>>>> 29efd0d0

## 0.48.0

- Allow broadcasting `IDONTWANT` messages when publishing to avoid downloading data that is already available.
  See [PR 5773](https://github.com/libp2p/rust-libp2p/pull/5773)

- Add configurable `idontwant_message_size_threshold` parameter.
  See [PR 5770](https://github.com/libp2p/rust-libp2p/pull/5770)

- Introduce Gossipsub v1.2 [spec](https://github.com/libp2p/specs/blob/master/pubsub/gossipsub/gossipsub-v1.2.md).
  See [PR 5697](https://github.com/libp2p/rust-libp2p/pull/5697)

- Correct state inconsistencies with the mesh and fanout when unsubscribing.
  See [PR 5690](https://github.com/libp2p/rust-libp2p/pull/5690)

- Deprecate `futures-ticker` and use `futures-timer` instead.
  See [PR 5674](https://github.com/libp2p/rust-libp2p/pull/5674).

- Apply `max_transmit_size` to the inner message instead of the final payload.
  See [PR 5642](https://github.com/libp2p/rust-libp2p/pull/5642).

- Deprecate `void` crate.
  See [PR 5676](https://github.com/libp2p/rust-libp2p/pull/5676).

- Attempt to publish to at least mesh_n peers when flood publish is disabled.
  See [PR 5578](https://github.com/libp2p/rust-libp2p/pull/5578).

- Introduce back pressure and penalize slow peers. Drop stale messages that timeout before being
  delivered.
  See [PR 5595](https://github.com/libp2p/rust-libp2p/pull/5595).

- Change `Behaviour::unsubscribe` and `Behaviour::report_message_validation_result`
  to `bool` they don't need to be a `Result`.
  See [PR 5595](https://github.com/libp2p/rust-libp2p/pull/5595).

- Fix `cargo clippy` warnings in `rustc 1.84.0-beta.1`.
  See [PR 5700](https://github.com/libp2p/rust-libp2p/pull/5700).

- Fix an issue where an `InsufficientPeers` error could occur under certain conditions, despite having peers subscribed to a topic.
  See [PR 5793](https://github.com/libp2p/rust-libp2p/pull/5793).

<!-- Update to libp2p-core v0.43.0 -->

## 0.47.0

<!-- Update to libp2p-swarm v0.45.0 -->
- Add ConnectionError to FromSwarm::ConnectionClosed.
  See [PR 5485](https://github.com/libp2p/rust-libp2p/pull/5485).

## 0.46.2
- Use `web-time` instead of `instant`.
  See [PR 5347](https://github.com/libp2p/rust-libp2p/pull/5347).

## 0.46.1

- Deprecate `Rpc` in preparation for removing it from the public API because it is an internal type.
  See [PR 4833](https://github.com/libp2p/rust-libp2p/pull/4833).

## 0.46.0

- Remove `fast_message_id_fn` mechanism from `Config`.
  See [PR 4285](https://github.com/libp2p/rust-libp2p/pull/4285).
- Remove deprecated `gossipsub::Config::idle_timeout` in favor of `SwarmBuilder::idle_connection_timeout`.
  See [PR 4642](https://github.com/libp2p/rust-libp2p/pull/4642).
- Return typed error from config builder.
  See [PR 4445](https://github.com/libp2p/rust-libp2p/pull/4445).
- Process outbound stream before inbound stream in `EnabledHandler::poll(..)`.
  See [PR 4778](https://github.com/libp2p/rust-libp2p/pull/4778).

## 0.45.2

- Deprecate `gossipsub::Config::idle_timeout` in favor of `SwarmBuilder::idle_connection_timeout`.
  See [PR 4648].

<!-- Internal changes:

- Allow new clippy lint.

-->

[PR 4648]: (https://github.com/libp2p/rust-libp2p/pull/4648)

<!-- Internal changes

- Allow deprecated usage of `KeepAlive::Until`

-->

## 0.45.1

- Add getter function to obtain `TopicScoreParams`.
  See [PR 4231].

[PR 4231]: https://github.com/libp2p/rust-libp2p/pull/4231

## 0.45.0

- Raise MSRV to 1.65.
  See [PR 3715].
- Remove deprecated items. See [PR 3862].

[PR 3715]: https://github.com/libp2p/rust-libp2p/pull/3715
[PR 3862]: https://github.com/libp2p/rust-libp2p/pull/3862

## 0.44.4

- Deprecate `metrics`, `protocol`, `subscription_filter`, `time_cache` modules to make them private. See [PR 3777].
- Honor the `gossipsub::Config::support_floodsub` in all cases.
  Previously, it was ignored when a custom protocol id was set via `gossipsub::Config::protocol_id`.
  See [PR 3837].

[PR 3777]: https://github.com/libp2p/rust-libp2p/pull/3777
[PR 3837]: https://github.com/libp2p/rust-libp2p/pull/3837

## 0.44.3

- Fix erroneously duplicate message IDs. See [PR 3716].

- Gracefully disable handler on stream errors. Deprecate a few variants of `HandlerError`.
  See [PR 3625].

[PR 3716]: https://github.com/libp2p/rust-libp2p/pull/3716
[PR 3625]: https://github.com/libp2p/rust-libp2p/pull/3325

## 0.44.2

- Signed messages now use sequential integers in the sequence number field.
  See [PR 3551].

[PR 3551]: https://github.com/libp2p/rust-libp2p/pull/3551

## 0.44.1

- Migrate from `prost` to `quick-protobuf`. This removes `protoc` dependency. See [PR 3312].

[PR 3312]: https://github.com/libp2p/rust-libp2p/pull/3312

## 0.44.0

- Update to `prometheus-client` `v0.19.0`. See [PR 3207].

- Update to `libp2p-core` `v0.39.0`.

- Update to `libp2p-swarm` `v0.42.0`.

- Initialize `ProtocolConfig` via `GossipsubConfig`. See [PR 3381].

- Rename types as per [discussion 2174].
  `Gossipsub` has been renamed to `Behaviour`.
  The `Gossipsub` prefix has been removed from various types like `GossipsubConfig` or `GossipsubMessage`.
  It is preferred to import the gossipsub protocol as a module (`use libp2p::gossipsub;`), and refer to its types via `gossipsub::`.
  For example: `gossipsub::Behaviour` or `gossipsub::RawMessage`. See [PR 3303].

[PR 3207]: https://github.com/libp2p/rust-libp2p/pull/3207/
[PR 3303]: https://github.com/libp2p/rust-libp2p/pull/3303/
[PR 3381]: https://github.com/libp2p/rust-libp2p/pull/3381/
[discussion 2174]: https://github.com/libp2p/rust-libp2p/discussions/2174

## 0.43.0

- Update to `libp2p-core` `v0.38.0`.

- Update to `libp2p-swarm` `v0.41.0`.

- Update to `prost-codec` `v0.3.0`.

- Refactoring GossipsubCodec to use common protobuf Codec. See [PR 3070].

- Replace `Gossipsub`'s `NetworkBehaviour` implementation `inject_*` methods with the new `on_*` methods.
  See [PR 3011].

- Replace `GossipsubHandler`'s `ConnectionHandler` implementation `inject_*` methods with the new `on_*` methods.
  See [PR 3085].

- Update `rust-version` to reflect the actual MSRV: 1.62.0. See [PR 3090].

[PR 3085]: https://github.com/libp2p/rust-libp2p/pull/3085
[PR 3070]: https://github.com/libp2p/rust-libp2p/pull/3070
[PR 3011]: https://github.com/libp2p/rust-libp2p/pull/3011
[PR 3090]: https://github.com/libp2p/rust-libp2p/pull/3090

## 0.42.0

- Bump rand to 0.8 and quickcheck to 1. See [PR 2857].

- Update to `libp2p-core` `v0.37.0`.

- Update to `libp2p-swarm` `v0.40.0`.

[PR 2857]: https://github.com/libp2p/rust-libp2p/pull/2857

## 0.41.0

- Update to `libp2p-swarm` `v0.39.0`.

- Update to `libp2p-core` `v0.36.0`.

- Allow publishing with any `impl Into<TopicHash>` as a topic. See [PR 2862].

[PR 2862]: https://github.com/libp2p/rust-libp2p/pull/2862

## 0.40.0

- Update prost requirement from 0.10 to 0.11 which no longer installs the protoc Protobuf compiler.
  Thus you will need protoc installed locally. See [PR 2788].

- Update to `libp2p-swarm` `v0.38.0`.

- Update to `libp2p-core` `v0.35.0`.

- Update to `prometheus-client` `v0.18.0`. See [PR 2822].

[PR 2822]: https://github.com/libp2p/rust-libp2p/pull/2761/
[PR 2788]: https://github.com/libp2p/rust-libp2p/pull/2788

## 0.39.0

- Update to `libp2p-core` `v0.34.0`.

- Update to `libp2p-swarm` `v0.37.0`.

- Allow for custom protocol ID via `GossipsubConfigBuilder::protocol_id()`. See [PR 2718].

[PR 2718]: https://github.com/libp2p/rust-libp2p/pull/2718/

## 0.38.1

- Fix duplicate connection id. See [PR 2702].

[PR 2702]: https://github.com/libp2p/rust-libp2p/pull/2702

## 0.38.0

- Update to `libp2p-core` `v0.33.0`.

- Update to `libp2p-swarm` `v0.36.0`.

- changed `TimeCache::contains_key` and `DuplicateCache::contains` to immutable methods. See [PR 2620].

- Update to `prometheus-client` `v0.16.0`. See [PR 2631].

[PR 2620]: https://github.com/libp2p/rust-libp2p/pull/2620
[PR 2631]: https://github.com/libp2p/rust-libp2p/pull/2631

## 0.37.0

- Update to `libp2p-swarm` `v0.35.0`.

- Fix gossipsub metric (see [PR 2558]).

- Allow the user to set the buckets for the score histogram, and to adjust them from the score thresholds. See [PR 2595].

[PR 2558]: https://github.com/libp2p/rust-libp2p/pull/2558
[PR 2595]: https://github.com/libp2p/rust-libp2p/pull/2595

## 0.36.0 [2022-02-22]

- Update to `libp2p-core` `v0.32.0`.

- Update to `libp2p-swarm` `v0.34.0`.

- Move from `open-metrics-client` to `prometheus-client` (see [PR 2442]).

- Emit gossip of all non-empty topics (see [PR 2481]).

- Merge NetworkBehaviour's inject_\* paired methods (see [PR 2445]).

- Revert to wasm-timer (see [PR 2506]).

- Do not overwrite msg's peers if put again into mcache (see [PR 2493]).

[PR 2442]: https://github.com/libp2p/rust-libp2p/pull/2442
[PR 2481]: https://github.com/libp2p/rust-libp2p/pull/2481
[PR 2445]: https://github.com/libp2p/rust-libp2p/pull/2445
[PR 2506]: https://github.com/libp2p/rust-libp2p/pull/2506
[PR 2493]: https://github.com/libp2p/rust-libp2p/pull/2493

## 0.35.0 [2022-01-27]

- Update dependencies.

- Migrate to Rust edition 2021 (see [PR 2339]).

- Add metrics for network and configuration performance analysis (see [PR 2346]).

- Improve bandwidth performance by tracking IWANTs and reducing duplicate sends
  (see [PR 2327]).

- Implement `Serialize` and `Deserialize` for `MessageId` and `FastMessageId` (see [PR 2408])

- Fix `GossipsubConfigBuilder::build()` requiring `&self` to live for `'static` (see [PR 2409])

- Implement Unsubscribe backoff as per [libp2p specs PR 383] (see [PR 2403]).

[PR 2346]: https://github.com/libp2p/rust-libp2p/pull/2346
[PR 2339]: https://github.com/libp2p/rust-libp2p/pull/2339
[PR 2327]: https://github.com/libp2p/rust-libp2p/pull/2327
[PR 2408]: https://github.com/libp2p/rust-libp2p/pull/2408
[PR 2409]: https://github.com/libp2p/rust-libp2p/pull/2409
[PR 2403]: https://github.com/libp2p/rust-libp2p/pull/2403
[libp2p specs PR 383]: https://github.com/libp2p/specs/pull/383

## 0.34.0 [2021-11-16]

- Add topic and mesh metrics (see [PR 2316]).

- Fix bug in internal peer's topics tracking (see [PR 2325]).

- Use `instant` and `futures-timer` instead of `wasm-timer` (see [PR 2245]).

- Update dependencies.

[PR 2245]: https://github.com/libp2p/rust-libp2p/pull/2245
[PR 2325]: https://github.com/libp2p/rust-libp2p/pull/2325
[PR 2316]: https://github.com/libp2p/rust-libp2p/pull/2316

## 0.33.0 [2021-11-01]

- Add an event to register peers that do not support the gossipsub protocol
  [PR 2241](https://github.com/libp2p/rust-libp2p/pull/2241)

- Make default features of `libp2p-core` optional.
  [PR 2181](https://github.com/libp2p/rust-libp2p/pull/2181)

- Improve internal peer tracking.
  [PR 2175](https://github.com/libp2p/rust-libp2p/pull/2175)

- Update dependencies.

- Allow `message_id_fn`s to accept closures that capture variables.
  [PR 2103](https://github.com/libp2p/rust-libp2p/pull/2103)

- Implement std::error::Error for error types.
  [PR 2254](https://github.com/libp2p/rust-libp2p/pull/2254)

## 0.32.0 [2021-07-12]

- Update dependencies.

- Reduce log levels across the crate to lessen noisiness of libp2p-gossipsub (see [PR 2101]).

[PR 2101]: https://github.com/libp2p/rust-libp2p/pull/2101

## 0.31.0 [2021-05-17]

- Keep connections to peers in a mesh alive. Allow closing idle connections to peers not in a mesh
  [PR-2043].

[PR-2043]: https://github.com/libp2p/rust-libp2p/pull/2043https://github.com/libp2p/rust-libp2p/pull/2043

## 0.30.1 [2021-04-27]

- Remove `regex-filter` feature flag thus always enabling `regex::RegexSubscriptionFilter` [PR
  2056](https://github.com/libp2p/rust-libp2p/pull/2056).

## 0.30.0 [2021-04-13]

- Update `libp2p-swarm`.

- Update dependencies.

## 0.29.0 [2021-03-17]

- Update `libp2p-swarm`.

- Update dependencies.

## 0.28.0 [2021-02-15]

- Prevent non-published messages being added to caches.
  [PR 1930](https://github.com/libp2p/rust-libp2p/pull/1930)

- Update dependencies.

## 0.27.0 [2021-01-12]

- Update dependencies.

- Implement Gossipsub v1.1 specification.
  [PR 1720](https://github.com/libp2p/rust-libp2p/pull/1720)

## 0.26.0 [2020-12-17]

- Update `libp2p-swarm` and `libp2p-core`.

## 0.25.0 [2020-11-25]

- Update `libp2p-swarm` and `libp2p-core`.

## 0.24.0 [2020-11-09]

- Update dependencies.

## 0.23.0 [2020-10-16]

- Update dependencies.

## 0.22.0 [2020-09-09]

- Update `libp2p-swarm` and `libp2p-core`.

## 0.21.0 [2020-08-18]

- Add public API to list topics and peers. [PR 1677](https://github.com/libp2p/rust-libp2p/pull/1677).

- Add message signing and extended privacy/validation configurations. [PR 1583](https://github.com/libp2p/rust-libp2p/pull/1583).

- `Debug` instance for `Gossipsub`. [PR 1673](https://github.com/libp2p/rust-libp2p/pull/1673).

- Bump `libp2p-core` and `libp2p-swarm` dependency.

## 0.20.0 [2020-07-01]

- Updated dependencies.

## 0.19.3 [2020-06-23]

- Maintenance release fixing linter warnings.

## 0.19.2 [2020-06-22]

- Updated dependencies.<|MERGE_RESOLUTION|>--- conflicted
+++ resolved
@@ -5,13 +5,11 @@
 - Improve `max_messages_per_rpc` consistency by ensuring RPC control messages also adhere to the existing limits.
   See [PR 5826](https://github.com/libp2p/rust-libp2p/pull/5826)
 
-<<<<<<< HEAD
-- Adds functions to ConfigBuilder interface allowing modification of mesh-n-* params and max transmit sizes per topic. Modifies behaviour.rs, GossipsubCodec, ProtocolConfig to use new config defaults and methods to check values against topics.
-  See [PR 5868](https://github.com/libp2p/rust-libp2p/pull/5868)
-=======
 - Respect already received IDONTWANT messages when handling IWANT.
   See [PR 5901](https://github.com/libp2p/rust-libp2p/pull/5901)
->>>>>>> 29efd0d0
+
+- Adds functions to ConfigBuilder interface allowing modification of mesh-n-*   params and max transmit sizes per topic. Modifies behaviour.rs, GossipsubCodec, ProtocolConfig to use new config defaults and methods to check values against topics.
+  See [PR 5868](https://github.com/libp2p/rust-libp2p/pull/5868)
 
 ## 0.48.0
 
